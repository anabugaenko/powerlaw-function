--- conflicted
+++ resolved
@@ -146,27 +146,12 @@
         self, data: pd.DataFrame, xmin=None, verbose=False, nonlinear_fit_method: str = "MLE", xmin_distance="D"
     ):
         """
-<<<<<<< HEAD
         Represents a fitting process on a given function.  The function is represented as
-=======
-        Rpresents a fitting process on a given function.  The function is represented as
->>>>>>> 01e2608c
         a set of X values and a corresponding set of Y values.  In the case of fitting
         an autocorrelation function the X values would be the lag, and the Y value would be the 
         correlation coefficient.  For fitting continuous functions such as a CDF we typically
         pass in a linearly-spaced subset of the domain, e.g. np.linspace(0, 1, num=100).
-<<<<<<< HEAD
-
-=======
->>>>>>> 01e2608c
-        Attributes:
-            x_values (list): X values of the function.
-            y_values (list): Y values of the function.
-            fit_results_dict (dict): Dictionary to store fitting results for different functions.
-            verbose (bool): If True, prints additional logs.
-            nonlinear_fit_method (str, optional): The fitting method to use. Options are "MLE" or "least_squares". Default is "MLE".
-            xmin_distance (str, optional): The optimal xmin is defined as the value that minimizes the Kolmogorov-Smirnov distance, D,
-            between the empirical data. As D can be insensitive to differences at the tails It may be desirable to use other metrics such as BIC.
+
         """
 
         # Ensure the DataFrame has exactly is 2D (has two columns)
